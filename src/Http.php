<?php
/**
 * Part of the Joomla Framework Http Package
 *
 * @copyright  Copyright (C) 2005 - 2016 Open Source Matters, Inc. All rights reserved.
 * @license    GNU General Public License version 2 or later; see LICENSE
 */

namespace Joomla\Http;

use Joomla\Uri\Uri;

/**
 * HTTP client class.
 *
 * @since  1.0
 */
class Http
{
	/**
	 * Options for the HTTP client.
	 *
	 * @var    array|\ArrayAccess
	 * @since  1.0
	 */
	protected $options;

	/**
	 * The HTTP transport object to use in sending HTTP requests.
	 *
	 * @var    TransportInterface
	 * @since  1.0
	 */
	protected $transport;

	/**
	 * Constructor.
	 *
	 * @param   array|\ArrayAccess  $options    Client options array. If the registry contains any headers.* elements,
	 *                                          these will be added to the request headers.
	 * @param   TransportInterface  $transport  The HTTP transport object.
	 *
	 * @since   1.0
	 * @throws  \InvalidArgumentException
	 */
	public function __construct($options = [], TransportInterface $transport = null)
	{
		if (!is_array($options) && !($options instanceof \ArrayAccess))
		{
			throw new \InvalidArgumentException(
				'The options param must be an array or implement the ArrayAccess interface.'
			);
		}

		$this->options = $options;

		if (!isset($transport))
		{
			$transport = HttpFactory::getAvailableDriver($this->options);
		}

		// Ensure the transport is a TransportInterface instance or bail out
		if (!($transport instanceof TransportInterface))
		{
			throw new \InvalidArgumentException('A valid TransportInterface object was not set.');
		}

		$this->transport = $transport;
	}

	/**
	 * Get an option from the HTTP client.
	 *
	 * @param   string  $key      The name of the option to get.
	 * @param   mixed   $default  The default value if the option is not set.
	 *
	 * @return  mixed  The option value.
	 *
	 * @since   1.0
	 */
	public function getOption($key, $default = null)
	{
		return isset($this->options[$key]) ? $this->options[$key] : $default;
	}

	/**
	 * Set an option for the HTTP client.
	 *
	 * @param   string  $key    The name of the option to set.
	 * @param   mixed   $value  The option value to set.
	 *
	 * @return  $this
	 *
	 * @since   1.0
	 */
	public function setOption($key, $value)
	{
		$this->options[$key] = $value;

		return $this;
	}

	/**
	 * Method to send the OPTIONS command to the server.
	 *
	 * @param   string   $url      Path to the resource.
	 * @param   array    $headers  An array of name-value pairs to include in the header of the request.
	 * @param   integer  $timeout  Read timeout in seconds.
	 *
	 * @return  Response
	 *
	 * @since   1.0
	 */
<<<<<<< HEAD
	public function options($url, array $headers = [], $timeout = null)
=======
	public function options($url, array $headers = array(), $timeout = null)
>>>>>>> 336243b2
	{
		return $this->makeTransportRequest('OPTIONS', $url, null, $headers, $timeout);
	}

	/**
	 * Method to send the HEAD command to the server.
	 *
	 * @param   string   $url      Path to the resource.
	 * @param   array    $headers  An array of name-value pairs to include in the header of the request.
	 * @param   integer  $timeout  Read timeout in seconds.
	 *
	 * @return  Response
	 *
	 * @since   1.0
	 */
<<<<<<< HEAD
	public function head($url, array $headers = [], $timeout = null)
=======
	public function head($url, array $headers = array(), $timeout = null)
>>>>>>> 336243b2
	{
		return $this->makeTransportRequest('HEAD', $url, null, $headers, $timeout);
	}

	/**
	 * Method to send the GET command to the server.
	 *
	 * @param   string   $url      Path to the resource.
	 * @param   array    $headers  An array of name-value pairs to include in the header of the request.
	 * @param   integer  $timeout  Read timeout in seconds.
	 *
	 * @return  Response
	 *
	 * @since   1.0
	 */
<<<<<<< HEAD
	public function get($url, array $headers = [], $timeout = null)
=======
	public function get($url, array $headers = array(), $timeout = null)
>>>>>>> 336243b2
	{
		return $this->makeTransportRequest('GET', $url, null, $headers, $timeout);
	}

	/**
	 * Method to send the POST command to the server.
	 *
	 * @param   string   $url      Path to the resource.
	 * @param   mixed    $data     Either an associative array or a string to be sent with the request.
	 * @param   array    $headers  An array of name-value pairs to include in the header of the request
	 * @param   integer  $timeout  Read timeout in seconds.
	 *
	 * @return  Response
	 *
	 * @since   1.0
	 */
<<<<<<< HEAD
	public function post($url, $data, array $headers = [], $timeout = null)
=======
	public function post($url, $data, array $headers = array(), $timeout = null)
>>>>>>> 336243b2
	{
		return $this->makeTransportRequest('POST', $url, $data, $headers, $timeout);
	}

	/**
	 * Method to send the PUT command to the server.
	 *
	 * @param   string   $url      Path to the resource.
	 * @param   mixed    $data     Either an associative array or a string to be sent with the request.
	 * @param   array    $headers  An array of name-value pairs to include in the header of the request.
	 * @param   integer  $timeout  Read timeout in seconds.
	 *
	 * @return  Response
	 *
	 * @since   1.0
	 */
<<<<<<< HEAD
	public function put($url, $data, array $headers = [], $timeout = null)
=======
	public function put($url, $data, array $headers = array(), $timeout = null)
>>>>>>> 336243b2
	{
		return $this->makeTransportRequest('PUT', $url, $data, $headers, $timeout);
	}

	/**
	 * Method to send the DELETE command to the server.
	 *
	 * @param   string   $url      Path to the resource.
	 * @param   array    $headers  An array of name-value pairs to include in the header of the request.
	 * @param   integer  $timeout  Read timeout in seconds.
	 * @param   mixed    $data     Either an associative array or a string to be sent with the request.
	 *
	 * @return  Response
	 *
	 * @since   1.0
	 */
<<<<<<< HEAD
	public function delete($url, array $headers = [], $timeout = null, $data = null)
=======
	public function delete($url, array $headers = array(), $timeout = null, $data = null)
>>>>>>> 336243b2
	{
		return $this->makeTransportRequest('DELETE', $url, $data, $headers, $timeout);
	}

	/**
	 * Method to send the TRACE command to the server.
	 *
	 * @param   string   $url      Path to the resource.
	 * @param   array    $headers  An array of name-value pairs to include in the header of the request.
	 * @param   integer  $timeout  Read timeout in seconds.
	 *
	 * @return  Response
	 *
	 * @since   1.0
	 */
<<<<<<< HEAD
	public function trace($url, array $headers = [], $timeout = null)
=======
	public function trace($url, array $headers = array(), $timeout = null)
>>>>>>> 336243b2
	{
		return $this->makeTransportRequest('TRACE', $url, null, $headers, $timeout);
	}

	/**
	 * Method to send the PATCH command to the server.
	 *
	 * @param   string   $url      Path to the resource.
	 * @param   mixed    $data     Either an associative array or a string to be sent with the request.
	 * @param   array    $headers  An array of name-value pairs to include in the header of the request.
	 * @param   integer  $timeout  Read timeout in seconds.
	 *
	 * @return  Response
	 *
	 * @since   1.0
	 */
<<<<<<< HEAD
	public function patch($url, $data, array $headers = [], $timeout = null)
=======
	public function patch($url, $data, array $headers = array(), $timeout = null)
>>>>>>> 336243b2
	{
		return $this->makeTransportRequest('PATCH', $url, $data, $headers, $timeout);
	}

	/**
	 * Send a request to the server and return a Response object with the response.
	 *
	 * @param   string   $method   The HTTP method for sending the request.
	 * @param   string   $url      The URI to the resource to request.
	 * @param   mixed    $data     Either an associative array or a string to be sent with the request.
	 * @param   array    $headers  An array of request headers to send with the request.
	 * @param   integer  $timeout  Read timeout in seconds.
	 *
	 * @return  Response
	 *
	 * @since   1.0
	 */
<<<<<<< HEAD
	protected function makeTransportRequest($method, $url, $data = null, array $headers = [], $timeout = null)
=======
	protected function makeTransportRequest($method, $url, $data = null, array $headers = array(), $timeout = null)
>>>>>>> 336243b2
	{
		// Look for headers set in the options.
		if (isset($this->options['headers']))
		{
			$temp = (array) $this->options['headers'];

			foreach ($temp as $key => $val)
			{
				if (!isset($headers[$key]))
				{
					$headers[$key] = $val;
				}
			}
		}

		// Look for timeout set in the options.
		if ($timeout === null && isset($this->options['timeout']))
		{
			$timeout = $this->options['timeout'];
		}

		$userAgent = isset($this->options['userAgent']) ? $this->options['userAgent'] : null;

		return $this->transport->request($method, new Uri($url), $data, $headers, $timeout, $userAgent);
	}
}<|MERGE_RESOLUTION|>--- conflicted
+++ resolved
@@ -111,11 +111,7 @@
 	 *
 	 * @since   1.0
 	 */
-<<<<<<< HEAD
 	public function options($url, array $headers = [], $timeout = null)
-=======
-	public function options($url, array $headers = array(), $timeout = null)
->>>>>>> 336243b2
 	{
 		return $this->makeTransportRequest('OPTIONS', $url, null, $headers, $timeout);
 	}
@@ -131,11 +127,7 @@
 	 *
 	 * @since   1.0
 	 */
-<<<<<<< HEAD
 	public function head($url, array $headers = [], $timeout = null)
-=======
-	public function head($url, array $headers = array(), $timeout = null)
->>>>>>> 336243b2
 	{
 		return $this->makeTransportRequest('HEAD', $url, null, $headers, $timeout);
 	}
@@ -151,11 +143,7 @@
 	 *
 	 * @since   1.0
 	 */
-<<<<<<< HEAD
 	public function get($url, array $headers = [], $timeout = null)
-=======
-	public function get($url, array $headers = array(), $timeout = null)
->>>>>>> 336243b2
 	{
 		return $this->makeTransportRequest('GET', $url, null, $headers, $timeout);
 	}
@@ -172,11 +160,7 @@
 	 *
 	 * @since   1.0
 	 */
-<<<<<<< HEAD
 	public function post($url, $data, array $headers = [], $timeout = null)
-=======
-	public function post($url, $data, array $headers = array(), $timeout = null)
->>>>>>> 336243b2
 	{
 		return $this->makeTransportRequest('POST', $url, $data, $headers, $timeout);
 	}
@@ -193,11 +177,7 @@
 	 *
 	 * @since   1.0
 	 */
-<<<<<<< HEAD
 	public function put($url, $data, array $headers = [], $timeout = null)
-=======
-	public function put($url, $data, array $headers = array(), $timeout = null)
->>>>>>> 336243b2
 	{
 		return $this->makeTransportRequest('PUT', $url, $data, $headers, $timeout);
 	}
@@ -214,11 +194,7 @@
 	 *
 	 * @since   1.0
 	 */
-<<<<<<< HEAD
 	public function delete($url, array $headers = [], $timeout = null, $data = null)
-=======
-	public function delete($url, array $headers = array(), $timeout = null, $data = null)
->>>>>>> 336243b2
 	{
 		return $this->makeTransportRequest('DELETE', $url, $data, $headers, $timeout);
 	}
@@ -234,11 +210,7 @@
 	 *
 	 * @since   1.0
 	 */
-<<<<<<< HEAD
 	public function trace($url, array $headers = [], $timeout = null)
-=======
-	public function trace($url, array $headers = array(), $timeout = null)
->>>>>>> 336243b2
 	{
 		return $this->makeTransportRequest('TRACE', $url, null, $headers, $timeout);
 	}
@@ -255,11 +227,7 @@
 	 *
 	 * @since   1.0
 	 */
-<<<<<<< HEAD
 	public function patch($url, $data, array $headers = [], $timeout = null)
-=======
-	public function patch($url, $data, array $headers = array(), $timeout = null)
->>>>>>> 336243b2
 	{
 		return $this->makeTransportRequest('PATCH', $url, $data, $headers, $timeout);
 	}
@@ -277,11 +245,7 @@
 	 *
 	 * @since   1.0
 	 */
-<<<<<<< HEAD
 	protected function makeTransportRequest($method, $url, $data = null, array $headers = [], $timeout = null)
-=======
-	protected function makeTransportRequest($method, $url, $data = null, array $headers = array(), $timeout = null)
->>>>>>> 336243b2
 	{
 		// Look for headers set in the options.
 		if (isset($this->options['headers']))
