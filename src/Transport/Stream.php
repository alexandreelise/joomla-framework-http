--- conflicted
+++ resolved
@@ -93,21 +93,13 @@
 		{
 			$options['request_fulluri'] = true;
 
-<<<<<<< HEAD
 			if ($this->getOption('proxy.host') && $this->getOption('proxy.port'))
-=======
-			if (isset($this->options['proxy.host'], $this->options['proxy.port']))
->>>>>>> 8ca6a3d4
 			{
 				$options['proxy'] = $this->getOption('proxy.host') . ':' . (int) $this->getOption('proxy.port');
 			}
 
 			// If authentication details are provided, add those as well
-<<<<<<< HEAD
-			if ($this->getOption('proxy.port') && $this->getOption('proxy.password'))
-=======
-			if (isset($this->options['proxy.user'], $this->options['proxy.password']))
->>>>>>> 8ca6a3d4
+			if ($this->getOption('proxy.user') && $this->getOption('proxy.password'))
 			{
 				$headers['Proxy-Authorization'] = 'Basic ' . base64_encode($this->getOption('proxy.user') . ':' . $this->getOption('proxy.password'));
 			}
@@ -138,11 +130,7 @@
 		}
 
 		// Authentication, if needed
-<<<<<<< HEAD
 		if ($uri instanceof Uri && $this->getOption('userauth') && $this->getOption('passwordauth'))
-=======
-		if ($uri instanceof Uri && isset($this->options['userauth'], $this->options['passwordauth']))
->>>>>>> 8ca6a3d4
 		{
 			$uri->setUser($this->getOption('userauth'));
 			$uri->setPass($this->getOption('passwordauth'));
@@ -163,26 +151,12 @@
 		// Create the stream context for the request.
 		$streamOptions = [
 			'http' => $options,
-<<<<<<< HEAD
 			'ssl'  => [
 				'verify_peer'      => true,
 				'verify_depth'     => 5,
 				'verify_peer_name' => true,
 			],
 		];
-=======
-			'ssl'  => array(
-				'verify_peer'  => true,
-				'verify_depth' => 5,
-			),
-		);
-
-		// Ensure the ssl peer name is verified where possible
-		if (version_compare(PHP_VERSION, '5.6.0') >= 0)
-		{
-			$streamOptions['ssl']['verify_peer_name'] = true;
-		}
->>>>>>> 8ca6a3d4
 
 		// The cacert may be a file or path
 		$certpath = $this->getOption('stream.certpath', CaBundle::getSystemCaRootBundlePath());
@@ -270,20 +244,11 @@
 			throw new InvalidResponseCodeException('No HTTP response code found.');
 		}
 
-<<<<<<< HEAD
 		$statusCode      = (int) $code;
 		$verifiedHeaders = $this->processHeaders($headers);
 
 		$streamInterface = new StreamResponse('php://memory', 'rw');
 		$streamInterface->write($body);
-=======
-		// Add the response headers to the response object.
-		foreach ($headers as $header)
-		{
-			$pos                                             = strpos($header, ':');
-			$return->headers[trim(substr($header, 0, $pos))] = trim(substr($header, ($pos + 1)));
-		}
->>>>>>> 8ca6a3d4
 
 		return new Response($streamInterface, $statusCode, $verifiedHeaders);
 	}
