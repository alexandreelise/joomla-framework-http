<?php
/**
 * Part of the Joomla Framework Http Package
 *
 * @copyright  Copyright (C) 2005 - 2016 Open Source Matters, Inc. All rights reserved.
 * @license    GNU General Public License version 2 or later; see LICENSE
 */

namespace Joomla\Http\Transport;

<<<<<<< HEAD
use Joomla\Http\AbstractTransport;
=======
use Composer\CaBundle\CaBundle;
>>>>>>> b41f76af
use Joomla\Http\Exception\InvalidResponseCodeException;
use Joomla\Http\Response;
use Joomla\Uri\UriInterface;
use Zend\Diactoros\Stream as StreamResponse;

/**
 * HTTP transport class for using PHP streams.
 *
 * @since  1.0
 */
class Stream extends AbstractTransport
{
	/**
	 * Send a request to the server and return a Response object with the response.
	 *
	 * @param   string        $method     The HTTP method for sending the request.
	 * @param   UriInterface  $uri        The URI to the resource to request.
	 * @param   mixed         $data       Either an associative array or a string to be sent with the request.
	 * @param   array         $headers    An array of request headers to send with the request.
	 * @param   integer       $timeout    Read timeout in seconds.
	 * @param   string        $userAgent  The optional user agent string to send with the request.
	 *
	 * @return  Response
	 *
	 * @since   1.0
	 * @throws  \RuntimeException
	 */
	public function request($method, UriInterface $uri, $data = null, array $headers = [], $timeout = null, $userAgent = null)
	{
		// Create the stream context options array with the required method offset.
		$options = ['method' => strtoupper($method)];

		// If data exists let's encode it and make sure our Content-Type header is set.
		if (isset($data))
		{
			// If the data is a scalar value simply add it to the stream context options.
			if (is_scalar($data))
			{
				$options['content'] = $data;
			}
			else
			// Otherwise we need to encode the value first.
			{
				$options['content'] = http_build_query($data);
			}

			if (!isset($headers['Content-Type']))
			{
				$headers['Content-Type'] = 'application/x-www-form-urlencoded; charset=utf-8';
			}

			// Add the relevant headers.
			$headers['Content-Length'] = strlen($options['content']);
		}

		// Build the headers string for the request.
		$headerString = null;

		if (isset($headers))
		{
			foreach ($headers as $key => $value)
			{
				$headerString .= $key . ': ' . $value . "\r\n";
			}

			// Add the headers string into the stream context options array.
			$options['header'] = trim($headerString, "\r\n");
		}

		// If an explicit timeout is given user it.
		if (isset($timeout))
		{
			$options['timeout'] = (int) $timeout;
		}

		// If an explicit user agent is given use it.
		if (isset($userAgent))
		{
			$options['user_agent'] = $userAgent;
		}

		// Ignore HTTP errors so that we can capture them.
		$options['ignore_errors'] = 1;

		// Follow redirects.
		$options['follow_location'] = (int) $this->getOption('follow_location', 1);

		// Set any custom transport options
		foreach ($this->getOption('transport.stream', []) as $key => $value)
		{
			$options[$key] = $value;
		}

		// Create the stream context for the request.
<<<<<<< HEAD
		$context = stream_context_create(['http' => $options]);
=======
		$streamOptions = array(
			'http' => $options,
			'ssl' => array(
				'verify_peer'  => true,
				'verify_depth' => 5,
			)
		);

		// The cacert may be a file or path
		$certpath = isset($this->options['stream.certpath']) ? $this->options['stream.certpath'] : CaBundle::getSystemCaRootBundlePath();

		if (is_dir($certpath))
		{
			$streamOptions['ssl']['capath'] = $certpath;
		}
		else
		{
			$streamOptions['ssl']['cafile'] = $certpath;
		}

		$context = stream_context_create($streamOptions);
>>>>>>> b41f76af

		// Capture PHP errors
		$php_errormsg = '';
		$track_errors = ini_get('track_errors');
		ini_set('track_errors', true);

		// Open the stream for reading.
		$stream = @fopen((string) $uri, 'r', false, $context);

		if (!$stream)
		{
			if (!$php_errormsg)
			{
				// Error but nothing from php? Create our own
				// @todo $err and $errno are undefined variables.
				$php_errormsg = sprintf('Could not connect to resource: %s', $uri, $err, $errno);
			}

			// Restore error tracking to give control to the exception handler
			ini_set('track_errors', $track_errors);

			throw new \RuntimeException($php_errormsg);
		}

		// Restore error tracking to what it was before.
		ini_set('track_errors', $track_errors);

		// Get the metadata for the stream, including response headers.
		$metadata = stream_get_meta_data($stream);

		// Get the contents from the stream.
		$content = stream_get_contents($stream);

		// Close the stream.
		fclose($stream);

		$headers = [];

		if (isset($metadata['wrapper_data']['headers']))
		{
			$headers = $metadata['wrapper_data']['headers'];
		}
		elseif (isset($metadata['wrapper_data']))
		{
			$headers = $metadata['wrapper_data'];
		}

		return $this->getResponse($headers, $content);
	}

	/**
	 * Method to get a response object from a server response.
	 *
	 * @param   array   $headers  The response headers as an array.
	 * @param   string  $body     The response body as a string.
	 *
	 * @return  Response
	 *
	 * @since   1.0
	 * @throws  InvalidResponseCodeException
	 */
	protected function getResponse(array $headers, $body)
	{
		// Get the response code from the first offset of the response headers.
		preg_match('/[0-9]{3}/', array_shift($headers), $matches);
		$code = $matches[0];

		if (!is_numeric($code))
		{
			// No valid response code was detected.
			throw new InvalidResponseCodeException('No HTTP response code found.');
		}

		$statusCode      = (int) $code;
		$verifiedHeaders = $this->processHeaders($headers);

		$streamInterface = new StreamResponse('php://memory', 'rw');
		$streamInterface->write($body);

		return new Response($streamInterface, $statusCode, $verifiedHeaders);
	}

	/**
	 * Method to check if http transport stream available for use
	 *
	 * @return  boolean  True if available else false
	 *
	 * @since   1.0
	 */
	public static function isSupported()
	{
		return function_exists('fopen') && is_callable('fopen') && ini_get('allow_url_fopen');
	}
}<|MERGE_RESOLUTION|>--- conflicted
+++ resolved
@@ -8,11 +8,8 @@
 
 namespace Joomla\Http\Transport;
 
-<<<<<<< HEAD
+use Composer\CaBundle\CaBundle;
 use Joomla\Http\AbstractTransport;
-=======
-use Composer\CaBundle\CaBundle;
->>>>>>> b41f76af
 use Joomla\Http\Exception\InvalidResponseCodeException;
 use Joomla\Http\Response;
 use Joomla\Uri\UriInterface;
@@ -107,19 +104,16 @@
 		}
 
 		// Create the stream context for the request.
-<<<<<<< HEAD
-		$context = stream_context_create(['http' => $options]);
-=======
-		$streamOptions = array(
+		$streamOptions = [
 			'http' => $options,
-			'ssl' => array(
+			'ssl'  => [
 				'verify_peer'  => true,
 				'verify_depth' => 5,
-			)
-		);
+			]
+		];
 
 		// The cacert may be a file or path
-		$certpath = isset($this->options['stream.certpath']) ? $this->options['stream.certpath'] : CaBundle::getSystemCaRootBundlePath();
+		$certpath = $this->getOption('stream.certpath', CaBundle::getSystemCaRootBundlePath());
 
 		if (is_dir($certpath))
 		{
@@ -131,8 +125,7 @@
 		}
 
 		$context = stream_context_create($streamOptions);
->>>>>>> b41f76af
-
+		
 		// Capture PHP errors
 		$php_errormsg = '';
 		$track_errors = ini_get('track_errors');
