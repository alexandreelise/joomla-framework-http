--- conflicted
+++ resolved
@@ -84,60 +84,48 @@
 		// Follow redirects.
 		$options['follow_location'] = (int) $this->getOption('follow_location', 1);
 
-<<<<<<< HEAD
+		// Add the proxy configuration if enabled
+		if ($this->getOption('proxy.enabled', false))
+		{
+			$options['request_fulluri'] = true;
+
+			if ($this->getOption('proxy.host') && $this->getOption('proxy.port'))
+			{
+				$options['proxy'] = $this->getOption('proxy.host') . ':' . (int) $this->getOption('proxy.port');
+			}
+
+			// If authentication details are provided, add those as well
+			if ($this->getOption('proxy.port') && $this->getOption('proxy.password'))
+			{
+				$headers['Proxy-Authorization'] = 'Basic ' . base64_encode($this->getOption('proxy.user') . ':' . $this->getOption('proxy.password'));
+			}
+		}
+
+		// Build the headers string for the request.
+		$headerString = null;
+
+		if (isset($headers))
+		{
+			foreach ($headers as $key => $value)
+			{
+				$headerString .= $key . ': ' . $value . "\r\n";
+			}
+
+			// Add the headers string into the stream context options array.
+			$options['header'] = trim($headerString, "\r\n");
+		}
+
+		// Authentication, if needed
+		if ($uri instanceof Uri && isset($this->options['userauth']) && isset($this->options['passwordauth']))
+		{
+			$uri->setUser($this->options['userauth']);
+			$uri->setPass($this->options['passwordauth']);
+		}
+
 		// Set any custom transport options
 		foreach ($this->getOption('transport.stream', []) as $key => $value)
 		{
 			$options[$key] = $value;
-		}
-
-=======
->>>>>>> a99be9ca
-		// Add the proxy configuration if enabled
-		if ($this->getOption('proxy.enabled', false))
-		{
-			$options['request_fulluri'] = true;
-
-			if ($this->getOption('proxy.host') && $this->getOption('proxy.port'))
-			{
-				$options['proxy'] = $this->getOption('proxy.host') . ':' . (int) $this->getOption('proxy.port');
-			}
-
-			// If authentication details are provided, add those as well
-			if ($this->getOption('proxy.port') && $this->getOption('proxy.password'))
-			{
-				$headers['Proxy-Authorization'] = 'Basic ' . base64_encode($this->getOption('proxy.user') . ':' . $this->getOption('proxy.password'));
-			}
-		}
-
-		// Build the headers string for the request.
-		$headerString = null;
-
-		if (isset($headers))
-		{
-			foreach ($headers as $key => $value)
-			{
-				$headerString .= $key . ': ' . $value . "\r\n";
-			}
-
-			// Add the headers string into the stream context options array.
-			$options['header'] = trim($headerString, "\r\n");
-		}
-
-		// Authentication, if needed
-		if ($uri instanceof Uri && isset($this->options['userauth']) && isset($this->options['passwordauth']))
-		{
-			$uri->setUser($this->options['userauth']);
-			$uri->setPass($this->options['passwordauth']);
-		}
-
-		// Set any custom transport options
-		if (isset($this->options['transport.stream']))
-		{
-			foreach ($this->options['transport.stream'] as $key => $value)
-			{
-				$options[$key] = $value;
-			}
 		}
 
 		// Get the current context options.
