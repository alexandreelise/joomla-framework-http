<?php
/**
 * Part of the Joomla Framework Http Package
 *
 * @copyright  Copyright (C) 2005 - 2018 Open Source Matters, Inc. All rights reserved.
 * @license    GNU General Public License version 2 or later; see LICENSE
 */

namespace Joomla\Http\Transport;

use Joomla\Http\AbstractTransport;
use Joomla\Http\Exception\InvalidResponseCodeException;
use Joomla\Http\Response;
use Joomla\Uri\UriInterface;
use Joomla\Uri\Uri;
use Zend\Diactoros\Stream as StreamResponse;

/**
 * HTTP transport class for using sockets directly.
 *
 * @since  1.0
 */
class Socket extends AbstractTransport
{
	/**
	 * Reusable socket connections.
	 *
	 * @var    array
	 * @since  1.0
	 */
	protected $connections;

	/**
<<<<<<< HEAD
=======
	 * The client options.
	 *
	 * @var    array|\ArrayAccess
	 * @since  1.0
	 */
	protected $options;

	/**
	 * Constructor.
	 *
	 * @param   array|\ArrayAccess  $options  Client options array.
	 *
	 * @since   1.0
	 * @throws  \RuntimeException
	 */
	public function __construct($options = array())
	{
		if (!self::isSupported())
		{
			throw new \RuntimeException('Cannot use a socket transport when fsockopen() is not available.');
		}

		if (!\is_array($options) && !($options instanceof \ArrayAccess))
		{
			throw new \InvalidArgumentException(
				'The options param must be an array or implement the ArrayAccess interface.'
			);
		}

		$this->options = $options;
	}

	/**
>>>>>>> 75ada554
	 * Send a request to the server and return a Response object with the response.
	 *
	 * @param   string        $method     The HTTP method for sending the request.
	 * @param   UriInterface  $uri        The URI to the resource to request.
	 * @param   mixed         $data       Either an associative array or a string to be sent with the request.
	 * @param   array         $headers    An array of request headers to send with the request.
	 * @param   integer       $timeout    Read timeout in seconds.
	 * @param   string        $userAgent  The optional user agent string to send with the request.
	 *
	 * @return  Response
	 *
	 * @since   1.0
	 * @throws  \RuntimeException
	 */
	public function request($method, UriInterface $uri, $data = null, array $headers = [], $timeout = null, $userAgent = null)
	{
		$connection = $this->connect($uri, $timeout);

		// Make sure the connection is alive and valid.
<<<<<<< HEAD
		if (!is_resource($connection))
=======
		if (\is_resource($connection))
>>>>>>> 75ada554
		{
			throw new \RuntimeException('Not connected to server.');
		}

		// Make sure the connection has not timed out.
		$meta = stream_get_meta_data($connection);

		if ($meta['timed_out'])
		{
			throw new \RuntimeException('Server connection timed out.');
		}

		// Get the request path from the URI object.
		$path = $uri->toString(['path', 'query']);

		// If we have data to send make sure our request is setup for it.
		if (!empty($data))
		{
			// If the data is not a scalar value encode it to be sent with the request.
			if (!is_scalar($data))
			{
				$data = http_build_query($data);
			}

			if (!isset($headers['Content-Type']))
			{
				$headers['Content-Type'] = 'application/x-www-form-urlencoded; charset=utf-8';
			}

			// Add the relevant headers.
			$headers['Content-Length'] = \strlen($data);
		}

		// Configure protocol version, use transport's default if not set otherwise.
		$protocolVersion = $this->getOption('protocolVersion', '1.0');

		// Build the request payload.
		$request = [];
		$request[] = strtoupper($method) . ' ' . ((empty($path)) ? '/' : $path) . ' HTTP/' . $protocolVersion;
		$request[] = 'Host: ' . $uri->getHost();

		// If an explicit user agent is given use it.
		if (isset($userAgent))
		{
			$headers['User-Agent'] = $userAgent;
		}

		// If we have a username then we include basic authentication credentials.
		if ($uri->getUser())
		{
			$authString = $uri->getUser() . ':' . $uri->getPass();
			$headers['Authorization'] = 'Basic ' . base64_encode($authString);
		}

		// If there are custom headers to send add them to the request payload.
<<<<<<< HEAD
		if (!empty($headers))
=======
		if (\is_array($headers))
>>>>>>> 75ada554
		{
			foreach ($headers as $key => $value)
			{
				if (is_array($value))
				{
					foreach ($value as $header)
					{
						$request[] = "$key: $header";
					}
				}
				else
				{
					$request[] = "$key: $value";
				}
			}
		}

		// Authentication, if needed
		if ($this->getOption('userauth') && $this->getOption('passwordauth'))
		{
			$request[] = 'Authorization: Basic ' . base64_encode($this->getOption('userauth') . ':' . $this->getOption('passwordauth'));
		}

		// Set any custom transport options
		foreach ($this->getOption('transport.socket', []) as $value)
		{
			$request[] = $value;
		}

		// If we have data to send add it to the request payload.
		if (!empty($data))
		{
			$request[] = null;
			$request[] = $data;
		}

		// Send the request to the server.
		fwrite($connection, implode("\r\n", $request) . "\r\n\r\n");

		// Get the response data from the server.
		$content = '';

		while (!feof($connection))
		{
			$content .= fgets($connection, 4096);
		}

		$content = $this->getResponse($content);

		// Follow Http redirects
		if ($content->code >= 301 && $content->code < 400 && isset($content->headers['Location']))
		{
			return $this->request($method, new Uri($content->headers['Location']), $data, $headers, $timeout, $userAgent);
		}

		return $content;
	}

	/**
	 * Method to get a response object from a server response.
	 *
	 * @param   string  $content  The complete server response, including headers.
	 *
	 * @return  Response
	 *
	 * @since   1.0
	 * @throws  \UnexpectedValueException
	 * @throws  InvalidResponseCodeException
	 */
	protected function getResponse($content)
	{
		if (empty($content))
		{
			throw new \UnexpectedValueException('No content in response.');
		}

		// Split the response into headers and body.
		$response = explode("\r\n\r\n", $content, 2);

		// Get the response headers as an array.
		$headers = explode("\r\n", $response[0]);

		// Set the body for the response.
		$body = empty($response[1]) ? '' : $response[1];

		// Get the response code from the first offset of the response headers.
		preg_match('/[0-9]{3}/', array_shift($headers), $matches);
		$code = $matches[0];

		if (!is_numeric($code))
		{
			// No valid response code was detected.
			throw new InvalidResponseCodeException('No HTTP response code found.');
		}

		$statusCode      = (int) $code;
		$verifiedHeaders = $this->processHeaders($headers);

		$streamInterface = new StreamResponse('php://memory', 'rw');
		$streamInterface->write($body);

		return new Response($streamInterface, $statusCode, $verifiedHeaders);
	}

	/**
	 * Method to connect to a server and get the resource.
	 *
	 * @param   UriInterface  $uri      The URI to connect with.
	 * @param   integer       $timeout  Read timeout in seconds.
	 *
	 * @return  resource  Socket connection resource.
	 *
	 * @since   1.0
	 * @throws  \RuntimeException
	 */
	protected function connect(UriInterface $uri, $timeout = null)
	{
		$errno = null;
		$err = null;

		// Get the host from the uri.
		$host = ($uri->isSsl()) ? 'ssl://' . $uri->getHost() : $uri->getHost();

		// If the port is not explicitly set in the URI detect it.
		if (!$uri->getPort())
		{
			$port = ($uri->getScheme() == 'https') ? 443 : 80;
		}

		// Use the set port.
		else
		{
			$port = $uri->getPort();
		}

		// Build the connection key for resource memory caching.
		$key = md5($host . $port);

		// If the connection already exists, use it.
		if (!empty($this->connections[$key]) && \is_resource($this->connections[$key]))
		{
			// Connection reached EOF, cannot be used anymore
			$meta = stream_get_meta_data($this->connections[$key]);

			if ($meta['eof'])
			{
				if (!fclose($this->connections[$key]))
				{
					throw new \RuntimeException('Cannot close connection');
				}
			}

			// Make sure the connection has not timed out.
			elseif (!$meta['timed_out'])
			{
				return $this->connections[$key];
			}
		}

		if (!is_numeric($timeout))
		{
			$timeout = ini_get('default_socket_timeout');
		}

		// Capture PHP errors
		$php_errormsg = '';
		$trackErrors = ini_get('track_errors');
		ini_set('track_errors', true);

		// PHP sends a warning if the uri does not exists; we silence it and throw an exception instead.
		// Attempt to connect to the server
		$connection = @fsockopen($host, $port, $errno, $err, $timeout);

		if (!$connection)
		{
			if (!$php_errormsg)
			{
				// Error but nothing from php? Create our own
				$php_errormsg = sprintf('Could not connect to resource: %s', $uri, $err, $errno);
			}

			// Restore error tracking to give control to the exception handler
			ini_set('track_errors', $trackErrors);

			throw new \RuntimeException($php_errormsg);
		}

		// Restore error tracking to what it was before.
		ini_set('track_errors', $trackErrors);

		// Since the connection was successful let's store it in case we need to use it later.
		$this->connections[$key] = $connection;

		// If an explicit timeout is set, set it.
		if (isset($timeout))
		{
			stream_set_timeout($this->connections[$key], (int) $timeout);
		}

		return $this->connections[$key];
	}

	/**
	 * Method to check if http transport socket available for use
	 *
	 * @return  boolean   True if available else false
	 *
	 * @since   1.0
	 */
	public static function isSupported()
	{
		return function_exists('fsockopen') && is_callable('fsockopen');
	}
}<|MERGE_RESOLUTION|>--- conflicted
+++ resolved
@@ -31,42 +31,6 @@
 	protected $connections;
 
 	/**
-<<<<<<< HEAD
-=======
-	 * The client options.
-	 *
-	 * @var    array|\ArrayAccess
-	 * @since  1.0
-	 */
-	protected $options;
-
-	/**
-	 * Constructor.
-	 *
-	 * @param   array|\ArrayAccess  $options  Client options array.
-	 *
-	 * @since   1.0
-	 * @throws  \RuntimeException
-	 */
-	public function __construct($options = array())
-	{
-		if (!self::isSupported())
-		{
-			throw new \RuntimeException('Cannot use a socket transport when fsockopen() is not available.');
-		}
-
-		if (!\is_array($options) && !($options instanceof \ArrayAccess))
-		{
-			throw new \InvalidArgumentException(
-				'The options param must be an array or implement the ArrayAccess interface.'
-			);
-		}
-
-		$this->options = $options;
-	}
-
-	/**
->>>>>>> 75ada554
 	 * Send a request to the server and return a Response object with the response.
 	 *
 	 * @param   string        $method     The HTTP method for sending the request.
@@ -86,11 +50,7 @@
 		$connection = $this->connect($uri, $timeout);
 
 		// Make sure the connection is alive and valid.
-<<<<<<< HEAD
-		if (!is_resource($connection))
-=======
-		if (\is_resource($connection))
->>>>>>> 75ada554
+		if (!\is_resource($connection))
 		{
 			throw new \RuntimeException('Not connected to server.');
 		}
@@ -146,11 +106,7 @@
 		}
 
 		// If there are custom headers to send add them to the request payload.
-<<<<<<< HEAD
 		if (!empty($headers))
-=======
-		if (\is_array($headers))
->>>>>>> 75ada554
 		{
 			foreach ($headers as $key => $value)
 			{
