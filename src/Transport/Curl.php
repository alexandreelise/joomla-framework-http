--- conflicted
+++ resolved
@@ -8,11 +8,8 @@
 
 namespace Joomla\Http\Transport;
 
-<<<<<<< HEAD
+use Composer\CaBundle\CaBundle;
 use Joomla\Http\AbstractTransport;
-=======
-use Composer\CaBundle\CaBundle;
->>>>>>> b41f76af
 use Joomla\Http\Exception\InvalidResponseCodeException;
 use Joomla\Http\Response;
 use Joomla\Uri\UriInterface;
@@ -52,11 +49,7 @@
 		$options[CURLOPT_NOBODY] = ($method === 'HEAD');
 
 		// Initialize the certificate store
-<<<<<<< HEAD
-		$options[CURLOPT_CAINFO] = $this->getOption('curl.certpath', __DIR__ . '/cacert.pem');
-=======
-		$options[CURLOPT_CAINFO] = isset($this->options['curl.certpath']) ? $this->options['curl.certpath'] : CaBundle::getSystemCaRootBundlePath();
->>>>>>> b41f76af
+		$options[CURLOPT_CAINFO] = $this->getOption('curl.certpath', CaBundle::getSystemCaRootBundlePath());
 
 		// If data exists let's encode it and make sure our Content-type header is set.
 		if (isset($data))
