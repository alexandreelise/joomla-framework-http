--- conflicted
+++ resolved
@@ -117,11 +117,7 @@
 		$options[CURLOPT_HTTPHEADER][] = 'Expect:';
 
 		// Follow redirects if server config allows
-<<<<<<< HEAD
-		if (!ini_get('open_basedir'))
-=======
 		if ($this->redirectsAllowed())
->>>>>>> 3b667b4d
 		{
 			$options[CURLOPT_FOLLOWLOCATION] = (bool) $this->getOption('follow_location', true);
 		}
