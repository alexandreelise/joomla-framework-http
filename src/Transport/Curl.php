--- conflicted
+++ resolved
@@ -24,44 +24,6 @@
 class Curl extends AbstractTransport
 {
 	/**
-<<<<<<< HEAD
-=======
-	 * The client options.
-	 *
-	 * @var    array|\ArrayAccess
-	 * @since  1.0
-	 */
-	protected $options;
-
-	/**
-	 * Constructor. CURLOPT_FOLLOWLOCATION must be disabled when open_basedir or safe_mode are enabled.
-	 *
-	 * @param   array|\ArrayAccess  $options  Client options array.
-	 *
-	 * @link    https://secure.php.net/manual/en/function.curl-setopt.php
-	 * @since   1.0
-	 * @throws  \InvalidArgumentException
-	 * @throws  \RuntimeException
-	 */
-	public function __construct($options = array())
-	{
-		if (!\function_exists('curl_init') || !\is_callable('curl_init'))
-		{
-			throw new \RuntimeException('Cannot use a cURL transport when curl_init() is not available.');
-		}
-
-		if (!\is_array($options) && !($options instanceof \ArrayAccess))
-		{
-			throw new \InvalidArgumentException(
-				'The options param must be an array or implement the ArrayAccess interface.'
-			);
-		}
-
-		$this->options = $options;
-	}
-
-	/**
->>>>>>> 8ca6a3d4
 	 * Send a request to the server and return a Response object with the response.
 	 *
 	 * @param   string        $method     The HTTP method for sending the request.
@@ -200,11 +162,7 @@
 		}
 
 		// Authentication, if needed
-<<<<<<< HEAD
 		if ($this->getOption('userauth') && $this->getOption('passwordauth'))
-=======
-		if (isset($this->options['userauth'], $this->options['passwordauth']))
->>>>>>> 8ca6a3d4
 		{
 			$options[CURLOPT_USERPWD]  = $this->getOption('userauth') . ':' . $this->getOption('passwordauth');
 			$options[CURLOPT_HTTPAUTH] = CURLAUTH_BASIC;
@@ -339,20 +297,11 @@
 			throw new InvalidResponseCodeException('No HTTP response code found.');
 		}
 
-<<<<<<< HEAD
 		$statusCode      = (int) $code;
 		$verifiedHeaders = $this->processHeaders($headers);
 
 		$streamInterface = new StreamResponse('php://memory', 'rw');
 		$streamInterface->write($body);
-=======
-		// Add the response headers to the response object.
-		foreach ($headers as $header)
-		{
-			$pos                                             = strpos($header, ':');
-			$return->headers[trim(substr($header, 0, $pos))] = trim(substr($header, ($pos + 1)));
-		}
->>>>>>> 8ca6a3d4
 
 		return new Response($streamInterface, $statusCode, $verifiedHeaders);
 	}
