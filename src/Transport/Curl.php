--- conflicted
+++ resolved
@@ -200,36 +200,23 @@
 	 */
 	protected function getResponse($content, $info)
 	{
-<<<<<<< HEAD
-		// Get the number of redirects that occurred.
-		$redirects = isset($info['redirect_count']) ? $info['redirect_count'] : 0;
-=======
-		// Create the response object.
-		$return = new Response;
-
 		// Try to get header size
 		if (isset($info['header_size']))
 		{
 			$headerString = trim(substr($content, 0, $info['header_size']));
 			$headerArray  = explode("\r\n\r\n", $headerString);
->>>>>>> fc45c045
 
 			// Get the last set of response headers as an array.
 			$headers = explode("\r\n", array_pop($headerArray));
 
-<<<<<<< HEAD
-		// Set the body for the response.
-		$body = array_pop($response);
-=======
 			// Set the body for the response.
-			$return->body = substr($content, $info['header_size']);
+			$body = substr($content, $info['header_size']);
 		}
 		// Fallback and try to guess header count by redirect count
 		else
 		{
 			// Get the number of redirects that occurred.
 			$redirects = isset($info['redirect_count']) ? $info['redirect_count'] : 0;
->>>>>>> fc45c045
 
 			/*
 			 * Split the response into headers and body. If cURL encountered redirects, the headers for the redirected requests will
@@ -239,7 +226,7 @@
 			$response = explode("\r\n\r\n", $content, 2 + $redirects);
 
 			// Set the body for the response.
-			$return->body = array_pop($response);
+			$body = array_pop($response);
 
 			// Get the last set of response headers as an array.
 			$headers = explode("\r\n", array_pop($response));
