--- conflicted
+++ resolved
@@ -106,11 +106,7 @@
 	 */
 	public function getHttpTransports()
 	{
-<<<<<<< HEAD
-		$names = [];
-=======
-		$names    = array();
->>>>>>> 8ca6a3d4
+		$names    = [];
 		$iterator = new \DirectoryIterator(__DIR__ . '/Transport');
 
 		/** @var $file \DirectoryIterator */
