--- conflicted
+++ resolved
@@ -35,10 +35,5 @@
   - composer update $COMPOSER_FLAGS
 
 script:
-<<<<<<< HEAD
-  - vendor/bin/phpunit
-  - if [ "$RUN_PHPCS" == "yes" ]; then vendor/bin/phpcs --config-set installed_paths vendor/joomla/coding-standards && vendor/bin/phpcs -p --report=full --extensions=php --standard=ruleset.xml src/; fi;
-=======
   - vendor/bin/phpunit --configuration phpunit.travis.xml
-  - if [ "$RUN_PHPCS" == "yes" ]; then vendor/bin/phpcs --config-set installed_paths vendor/joomla/coding-standards && vendor/bin/phpcs -p --report=full --extensions=php --standard=Joomla src/; fi;
->>>>>>> c461f88a
+  - if [ "$RUN_PHPCS" == "yes" ]; then vendor/bin/phpcs --config-set installed_paths vendor/joomla/coding-standards && vendor/bin/phpcs -p --report=full --extensions=php --standard=ruleset.xml src/; fi;