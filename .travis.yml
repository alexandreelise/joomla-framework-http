language: php
sudo: true
dist: trusty

env:
  global:
    - RUN_PHPCS="no"
    - COMPOSER_FLAGS="--prefer-stable"

matrix:
  fast_finish: true
  include:
    - php: 7.2
    - php: 7.2
      env: COMPOSER_FLAGS="--prefer-stable --prefer-lowest"
    - php: 7.2
      env: RUN_PHPCS="yes"
    - php: 7.3
    - php: 7.3
      # This empty flag removes the prefer-stable switch to cause dev dependencies to be installed
      env: COMPOSER_FLAGS=""
<<<<<<< HEAD
    - php: 7.4snapshot
=======
    - php: 7.2
    - php: 7.3
    - php: 7.4
>>>>>>> 4df1b201
    - php: nightly
  allow_failures:
    - php: 7.4snapshot
    - php: nightly

before_script:
  - composer self-update
  - composer update $COMPOSER_FLAGS

script:
  - php -S 127.0.0.1:8080 & vendor/bin/phpunit --configuration phpunit.travis.xml
  - if [ "$RUN_PHPCS" == "yes" ]; then vendor/bin/phpcs --config-set installed_paths vendor/joomla/coding-standards && vendor/bin/phpcs -p --report=full --extensions=php --standard=ruleset.xml src/; fi;<|MERGE_RESOLUTION|>--- conflicted
+++ resolved
@@ -19,16 +19,9 @@
     - php: 7.3
       # This empty flag removes the prefer-stable switch to cause dev dependencies to be installed
       env: COMPOSER_FLAGS=""
-<<<<<<< HEAD
-    - php: 7.4snapshot
-=======
-    - php: 7.2
-    - php: 7.3
     - php: 7.4
->>>>>>> 4df1b201
     - php: nightly
   allow_failures:
-    - php: 7.4snapshot
     - php: nightly
 
 before_script:
