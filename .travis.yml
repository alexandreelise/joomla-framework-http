language: php
sudo: false
dist: trusty

env:
  global:
    - RUN_PHPCS="no"
    - COMPOSER_FLAGS="--prefer-stable"

matrix:
  fast_finish: true
  include:
<<<<<<< HEAD
=======
    - php: 5.3
      dist: precise
    - php: 5.3
      dist: precise
      env: COMPOSER_FLAGS="--prefer-stable --prefer-lowest"
    - php: 5.4
>>>>>>> 036ed5ae
    - php: 5.5
    - php: 5.5
      env: COMPOSER_FLAGS="--prefer-stable --prefer-lowest"
    - php: 5.6
      env: RUN_PHPCS="yes"
    - php: 7.0
    - php: 7.0
      # This empty flag removes the prefer-stable switch to cause dev dependencies to be installed
      env: COMPOSER_FLAGS=""
    - php: 7.1
    - php: 7.2
    - php: nightly
  allow_failures:
    - php: 7.2
    - php: nightly

before_install:
  - sh -e .travis/scripts/apt-get.sh
  - sh -e .travis/scripts/apache2-vhost.sh
  - sh -e .travis/scripts/apache2-configure.sh

before_script:
  - composer self-update
  - composer update $COMPOSER_FLAGS

script:
  - vendor/bin/phpunit
  - if [ "$RUN_PHPCS" == "yes" ]; then vendor/bin/phpcs -p --report=full --extensions=php --standard=.travis/phpcs/Joomla/ruleset.xml src/; fi;<|MERGE_RESOLUTION|>--- conflicted
+++ resolved
@@ -10,15 +10,6 @@
 matrix:
   fast_finish: true
   include:
-<<<<<<< HEAD
-=======
-    - php: 5.3
-      dist: precise
-    - php: 5.3
-      dist: precise
-      env: COMPOSER_FLAGS="--prefer-stable --prefer-lowest"
-    - php: 5.4
->>>>>>> 036ed5ae
     - php: 5.5
     - php: 5.5
       env: COMPOSER_FLAGS="--prefer-stable --prefer-lowest"
