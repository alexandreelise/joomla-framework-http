language: php

env:
  global:
    - RUN_PHPCS="no"
    - COMPOSER_FLAGS="--prefer-stable"

matrix:
  include:
<<<<<<< HEAD
=======
    - php: 5.3
    - php: 5.3
      env: COMPOSER_FLAGS="--prefer-stable --prefer-lowest"
    - php: 5.4
>>>>>>> fc45c045
    - php: 5.5
    - php: 5.5
      env: COMPOSER_FLAGS="--prefer-lowest"
    - php: 5.6
      env: RUN_PHPCS="yes"
    - php: 7.0
    - php: 7.0
      # This empty flag removes the prefer-stable switch to cause dev dependencies to be installed
      env: COMPOSER_FLAGS=""
    - php: 7.1
    - php: nightly
    - php: hhvm
  allow_failures:
    - php: nightly
    - php: hhvm

before_install:
  - sh -e .travis/scripts/apt-get.sh
  - sh -e .travis/scripts/apache2-vhost.sh
  - sh -e .travis/scripts/apache2-configure.sh

before_script:
  - composer self-update
  - composer update $COMPOSER_FLAGS

script:
  - vendor/bin/phpunit
  - if [ "$RUN_PHPCS" == "yes" ]; then vendor/bin/phpcs -p --report=full --extensions=php --standard=.travis/phpcs/Joomla/ruleset.xml src/; fi;<|MERGE_RESOLUTION|>--- conflicted
+++ resolved
@@ -7,16 +7,9 @@
 
 matrix:
   include:
-<<<<<<< HEAD
-=======
-    - php: 5.3
-    - php: 5.3
-      env: COMPOSER_FLAGS="--prefer-stable --prefer-lowest"
-    - php: 5.4
->>>>>>> fc45c045
     - php: 5.5
     - php: 5.5
-      env: COMPOSER_FLAGS="--prefer-lowest"
+      env: COMPOSER_FLAGS="--prefer-stable --prefer-lowest"
     - php: 5.6
       env: RUN_PHPCS="yes"
     - php: 7.0
