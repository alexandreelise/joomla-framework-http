--- conflicted
+++ resolved
@@ -1,15 +1,5 @@
 language: php
 
-<<<<<<< HEAD
-php:
-  - 5.4
-  - 5.5
-  - 5.6
-  - 7.0
-  - hhvm
-
-matrix:
-=======
 env:
   global:
     - RUN_PHPCS="no"
@@ -17,16 +7,14 @@
 
 matrix:
   include:
-    - php: 5.3
-    - php: 5.3
+    - php: 5.4
+    - php: 5.4
       env: COMPOSER_FLAGS="--prefer-lowest"
-    - php: 5.4
     - php: 5.5
     - php: 5.6
       env: RUN_PHPCS="yes"
     - php: 7.0
     - php: hhvm
->>>>>>> 850ad4a9
   allow_failures:
     - php: hhvm
 
