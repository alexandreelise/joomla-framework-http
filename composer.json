--- conflicted
+++ resolved
@@ -6,14 +6,9 @@
     "homepage": "https://github.com/joomla-framework/http",
     "license": "GPL-2.0+",
     "require": {
-<<<<<<< HEAD
-        "php": ">=5.4",
+        "php": ">=5.4|>=7.0",
         "joomla/uri": "~1.0",
         "zendframework/zend-diactoros": "~1.1"
-=======
-        "php": ">=5.3.10|>=7.0",
-        "joomla/uri": "~1.0"
->>>>>>> 850ad4a9
     },
     "require-dev": {
         "joomla/test": "~1.0",
