--- conflicted
+++ resolved
@@ -6,15 +6,10 @@
     "homepage": "https://github.com/joomla-framework/http",
     "license": "GPL-2.0+",
     "require": {
-<<<<<<< HEAD
         "php": ">=5.4|>=7.0",
         "joomla/uri": "~1.0",
+        "composer/ca-bundle": "~1.0",
         "zendframework/zend-diactoros": "~1.1"
-=======
-        "php": ">=5.3.10|>=7.0",
-        "joomla/uri": "~1.0",
-        "composer/ca-bundle": "~1.0"
->>>>>>> b41f76af
     },
     "require-dev": {
         "joomla/test": "~1.0",
@@ -25,18 +20,18 @@
         "joomla/registry": "Registry can be used as an alternative to using an array for the package options."
     },
     "autoload": {
-    	"psr-4": {
+        "psr-4": {
             "Joomla\\Http\\": "src/"
-    	}
+        }
     },
     "autoload-dev": {
-    	"psr-4": {
+        "psr-4": {
             "Joomla\\Http\\Tests\\": "Tests/"
-    	}
+        }
     },
     "extra": {
         "branch-alias": {
-	        "dev-2.0-dev": "2.0-dev"
+            "dev-2.0-dev": "2.0-dev"
         }
     }
 }